--- conflicted
+++ resolved
@@ -32,11 +32,7 @@
   });
 
   afterEach(() => {
-<<<<<<< HEAD
-    serverless.service.provider.variableSyntax = '\\${([ ~:a-zA-Z0-9._\'",\\-\\/\\(\\)*]+?)}';
-=======
-    serverless.service.provider.variableSyntax = '\\${([ ~:a-zA-Z0-9._@\'",\\-\\/\\(\\)]+?)}';
->>>>>>> 3489aed9
+    serverless.service.provider.variableSyntax = '\\${([ ~:a-zA-Z0-9._@\'",\\-\\/\\(\\)*]+?)}';
   });
 
   it('should print standard config', () => {
@@ -260,17 +256,10 @@
       provider: {
         name: 'aws',
         stage: '${{opt:stage}}',
-<<<<<<< HEAD
-        variableSyntax: "\\${{([ ~:a-zA-Z0-9._\\'\",\\-\\/\\(\\)*]+?)}}",
-      },
-    };
-    serverless.service.provider.variableSyntax = "\\${{([ ~:a-zA-Z0-9._\\'\",\\-\\/\\(\\)*]+?)}}";
-=======
-        variableSyntax: "\\${{([ ~:a-zA-Z0-9._@\\'\",\\-\\/\\(\\)]+?)}}",
-      },
-    };
-    serverless.service.provider.variableSyntax = "\\${{([ ~:a-zA-Z0-9._@\\'\",\\-\\/\\(\\)]+?)}}";
->>>>>>> 3489aed9
+        variableSyntax: "\\${{([ ~:a-zA-Z0-9._@\\'\",\\-\\/\\(\\)*]+?)}}",
+      },
+    };
+    serverless.service.provider.variableSyntax = "\\${{([ ~:a-zA-Z0-9._@\\'\",\\-\\/\\(\\)*]+?)}}";
     getServerlessConfigFileStub.resolves(conf);
 
     serverless.processedInput = {
@@ -283,11 +272,7 @@
       provider: {
         name: 'aws',
         stage: 'dev',
-<<<<<<< HEAD
-        variableSyntax: "\\${{([ ~:a-zA-Z0-9._\\'\",\\-\\/\\(\\)*]+?)}}",
-=======
-        variableSyntax: "\\${{([ ~:a-zA-Z0-9._@\\'\",\\-\\/\\(\\)]+?)}}",
->>>>>>> 3489aed9
+        variableSyntax: "\\${{([ ~:a-zA-Z0-9._@\\'\",\\-\\/\\(\\)*]+?)}}",
       },
     };
 
