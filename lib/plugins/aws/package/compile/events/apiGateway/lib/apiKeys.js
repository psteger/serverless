'use strict';

const _ = require('lodash');
const BbPromise = require('bluebird');

module.exports = {
  compileApiKeys() {
    if (this.serverless.service.provider.apiKeys) {
      if (!Array.isArray(this.serverless.service.provider.apiKeys)) {
        throw new this.serverless.classes.Error('apiKeys property must be an array');
      }

      _.forEach(this.serverless.service.provider.apiKeys, (apiKey, i) => {
        const apiKeyNumber = i + 1;

        if (typeof apiKey !== 'string') {
          throw new this.serverless.classes.Error('API Keys must be strings');
        }

        const apiKeyLogicalId = this.provider.naming
          .getApiKeyLogicalId(apiKeyNumber);

        _.merge(this.serverless.service.provider.compiledCloudFormationTemplate.Resources, {
          [apiKeyLogicalId]: {
            Type: 'AWS::ApiGateway::ApiKey',
            Properties: {
              Enabled: true,
              Name: apiKey,
              StageKeys: [{
<<<<<<< HEAD
                RestApiId: this.provider.getApiGatewayRestApiId(),
                StageName: this.options.stage,
=======
                RestApiId: { Ref: this.apiGatewayRestApiLogicalId },
                StageName: this.provider.getStage(),
>>>>>>> 95f67895
              }],
            },
            DependsOn: this.apiGatewayDeploymentLogicalId,
          },
        });
      });
    }
    return BbPromise.resolve();
  },
};<|MERGE_RESOLUTION|>--- conflicted
+++ resolved
@@ -27,13 +27,8 @@
               Enabled: true,
               Name: apiKey,
               StageKeys: [{
-<<<<<<< HEAD
                 RestApiId: this.provider.getApiGatewayRestApiId(),
-                StageName: this.options.stage,
-=======
-                RestApiId: { Ref: this.apiGatewayRestApiLogicalId },
                 StageName: this.provider.getStage(),
->>>>>>> 95f67895
               }],
             },
             DependsOn: this.apiGatewayDeploymentLogicalId,
