'use strict';

const path = require('path');
const expect = require('chai').expect;
const AwsCompileFunctions = require('../index');
const Serverless = require('../../../../../../Serverless');

describe('AwsCompileFunctions', () => {
  let serverless;
  let awsCompileFunctions;
  const functionName = 'test';
  const compiledFunctionName = 'TestLambdaFunction';

  beforeEach(() => {
    serverless = new Serverless();
    const options = {
      stage: 'dev',
      region: 'us-east-1',
    };
    awsCompileFunctions = new AwsCompileFunctions(serverless, options);
    awsCompileFunctions.serverless.service.provider.compiledCloudFormationTemplate = {
      Resources: {},
      Outputs: {},
    };
    awsCompileFunctions.serverless.service.service = 'new-service';
    awsCompileFunctions.serverless.service.package.artifactDirectoryName = 'somedir';
    awsCompileFunctions.serverless.service.package.artifact = 'artifact.zip';
    awsCompileFunctions.serverless.service.functions = {};
    awsCompileFunctions.serverless.service.functions[functionName] = {
      name: 'test',
      artifact: 'test.zip',
      handler: 'handler.hello',
    };
  });

  describe('#constructor()', () => {
    it('should set the provider variable to "aws"', () => expect(awsCompileFunctions.provider)
      .to.equal('aws'));
  });

  describe('#compileFunctions()', () => {
    it('should throw if no service artifact', () => {
      awsCompileFunctions.serverless.service.package.artifact = null;
      expect(() => awsCompileFunctions.compileFunctions()).to.throw(Error);
    });

    it('should throw if no individual artifact', () => {
      awsCompileFunctions.serverless.service.package.individually = true;
      awsCompileFunctions.serverless.service.functions[functionName].artifact = null;
      expect(() => awsCompileFunctions.compileFunctions()).to.throw(Error);
    });

    it('should use service artifact if not individually', () => {
      awsCompileFunctions.serverless.service.package.individually = false;
      awsCompileFunctions.compileFunctions();

      const functionResource = awsCompileFunctions.serverless.service.provider
        .compiledCloudFormationTemplate.Resources[compiledFunctionName];

      const s3Folder = awsCompileFunctions.serverless.service.package.artifactDirectoryName;
      const s3FileName = awsCompileFunctions.serverless.service.package.artifact
                          .split(path.sep).pop();

      expect(functionResource.Properties.Code.S3Key)
        .to.deep.equal(`${s3Folder}/${s3FileName}`);
    });

    it('should use function artifact if individually', () => {
      awsCompileFunctions.serverless.service.package.individually = true;
      awsCompileFunctions.compileFunctions();

      const functionResource = awsCompileFunctions.serverless.service.provider
        .compiledCloudFormationTemplate.Resources[compiledFunctionName];

      const s3Folder = awsCompileFunctions.serverless.service.package.artifactDirectoryName;
      const s3FileName = awsCompileFunctions.serverless.service.functions[functionName].artifact
                          .split(path.sep).pop();

      expect(functionResource.Properties.Code.S3Key)
        .to.deep.equal(`${s3Folder}/${s3FileName}`);
    });

<<<<<<< HEAD
    it('should merge the IamRoleLambdaExecution template into the CloudFormation template', () => {
      const IamRoleLambdaExecutionTemplate = awsCompileFunctions.serverless.utils.readFileSync(
        path.join(
          __dirname,
          '..',
          'iam-role-lambda-execution-template.json'
        )
      );

      awsCompileFunctions.compileFunctions();

      expect(awsCompileFunctions.serverless.service.provider.compiledCloudFormationTemplate
        .Resources.IamRoleLambdaExecution
      ).to.deep.equal(IamRoleLambdaExecutionTemplate.IamRoleLambdaExecution);
    });

    it('should merge IamPolicyLambdaExecution template into the CloudFormation template', () => {
      awsCompileFunctions.compileFunctions();

      // we check for the type here because a deep equality check will error out due to
      // the updates which are made after the merge (they are tested in a separate test)
      expect(awsCompileFunctions.serverless.service.provider.compiledCloudFormationTemplate
        .Resources.IamPolicyLambdaExecution.Type
      ).to.deep.equal('AWS::IAM::Policy');
    });

    it('should update the necessary variables for the IamPolicyLambdaExecution', () => {
      awsCompileFunctions.compileFunctions();

      expect(awsCompileFunctions.serverless.service.provider.compiledCloudFormationTemplate
        .Resources
        .IamPolicyLambdaExecution
        .Properties
        .PolicyName
      ).to.equal(
        `${
          awsCompileFunctions.options.stage
        }-${
          awsCompileFunctions.serverless.service.service
        }-lambda`
      );

      expect(awsCompileFunctions.serverless.service.provider.compiledCloudFormationTemplate
        .Resources
        .IamPolicyLambdaExecution
        .Properties
        .PolicyDocument
        .Statement[0]
        .Resource
      ).to.equal(`arn:aws:logs:${awsCompileFunctions.options.region}:*:*`);
    });

    it('should add custom IAM policy statements', () => {
      awsCompileFunctions.serverless.service.provider.name = 'aws';
      awsCompileFunctions.serverless.service.provider.iamRoleStatements = [
        {
          Effect: 'Allow',
          Action: [
            'something:SomethingElse',
          ],
          Resource: 'some:aws:arn:xxx:*:*',
        },
      ];

      awsCompileFunctions.compileFunctions();

      expect(awsCompileFunctions.serverless.service.provider.compiledCloudFormationTemplate
        .Resources.IamPolicyLambdaExecution.Properties.PolicyDocument.Statement[1]
      ).to.deep.equal(awsCompileFunctions.serverless.service.provider.iamRoleStatements[0]);
    });

    it('should generate roleArn from role', () => {
=======
    it('should add iamRoleARN', () => {
>>>>>>> 7cef2e38
      awsCompileFunctions.serverless.service.provider.name = 'aws';
      awsCompileFunctions.serverless.service.provider.role = 'myRoleLogicalId';
      awsCompileFunctions.serverless.service.functions = {
        func: {
          handler: 'func.function.handler',
          name: 'new-service-dev-func',
        },
      };

      awsCompileFunctions.compileFunctions();

      expect(
        awsCompileFunctions.serverless.service.functions.func.roleArn
      ).to.eql({ 'Fn::GetAtt': [awsCompileFunctions.serverless.service.provider.role, 'Arn'] });

      expect(awsCompileFunctions.serverless.service.provider.compiledCloudFormationTemplate
        .Resources.FuncLambdaFunction.Properties.Role
      ).to.eql({ 'Fn::GetAtt': [awsCompileFunctions.serverless.service.provider.role, 'Arn'] });
    });

    it('should add roleArn', () => {
      awsCompileFunctions.serverless.service.provider.name = 'aws';
      awsCompileFunctions.serverless.service.provider.roleArn = 'some:aws:arn:xxx:*:*';
      awsCompileFunctions.serverless.service.functions = {
        func: {
          handler: 'func.function.handler',
          name: 'new-service-dev-func',
        },
      };

      awsCompileFunctions.compileFunctions();

      expect(awsCompileFunctions.serverless.service.provider.compiledCloudFormationTemplate
        .Resources.FuncLambdaFunction.Properties.Role
      ).to.deep.equal(awsCompileFunctions.serverless.service.provider.roleArn);
    });

    it('should generate roleArn from function declared role', () => {
      awsCompileFunctions.serverless.service.provider.name = 'aws';
      awsCompileFunctions.serverless.service.functions = {
        func: {
          handler: 'func.function.handler',
          name: 'new-service-dev-func',
          role: 'myRoleLogicalId',
        },
      };

      awsCompileFunctions.compileFunctions();

      expect(
        awsCompileFunctions.serverless.service.functions.func.roleArn
      ).to.eql({ 'Fn::GetAtt': [
        awsCompileFunctions.serverless.service.functions.func.role, 'Arn'] });

      expect(awsCompileFunctions.serverless.service.provider.compiledCloudFormationTemplate
        .Resources.FuncLambdaFunction.Properties.Role
      ).to.eql({ 'Fn::GetAtt': [
        awsCompileFunctions.serverless.service.functions.func.role, 'Arn'] });
    });

    it('should prefer function declared role over provider declared role', () => {
      awsCompileFunctions.serverless.service.provider.name = 'aws';
      awsCompileFunctions.serverless.service.provider.roleArn = 'some:aws:arn:xxx:*:*';
      awsCompileFunctions.serverless.service.functions = {
        func: {
          handler: 'func.function.handler',
          name: 'new-service-dev-func',
          role: 'myRoleLogicalId',
        },
      };

      awsCompileFunctions.compileFunctions();

      expect(
        awsCompileFunctions.serverless.service.functions.func.roleArn
      ).to.eql({ 'Fn::GetAtt': [
        awsCompileFunctions.serverless.service.functions.func.role, 'Arn'] });

      expect(awsCompileFunctions.serverless.service.provider.compiledCloudFormationTemplate
        .Resources.FuncLambdaFunction.Properties.Role
      ).to.eql({ 'Fn::GetAtt': [
        awsCompileFunctions.serverless.service.functions.func.role, 'Arn'] });
    });

    it('should add function declared roleArn', () => {
      awsCompileFunctions.serverless.service.provider.name = 'aws';
      awsCompileFunctions.serverless.service.functions = {
        func0: {
          handler: 'func.function.handler',
          name: 'new-service-dev-func0',
          roleArn: 'some:aws:arn:xx0:*:*',
        },
        func1: {
          handler: 'func.function.handler',
          name: 'new-service-dev-func1',
          roleArn: 'some:aws:arn:xx1:*:*',
        },
      };

      awsCompileFunctions.compileFunctions();

      expect(awsCompileFunctions.serverless.service.provider.compiledCloudFormationTemplate
        .Resources.Func0LambdaFunction.Properties.Role
      ).to.deep.equal(awsCompileFunctions.serverless.service.functions.func0.roleArn);
      expect(awsCompileFunctions.serverless.service.provider.compiledCloudFormationTemplate
        .Resources.Func1LambdaFunction.Properties.Role
      ).to.deep.equal(awsCompileFunctions.serverless.service.functions.func1.roleArn);
    });

    it('should prefer function declared roleArn over provider declared roleArn', () => {
      awsCompileFunctions.serverless.service.provider.name = 'aws';
      awsCompileFunctions.serverless.service.provider.roleArn = 'some:aws:arn:xxx:*:*';
      awsCompileFunctions.serverless.service.functions = {
        func: {
          handler: 'func.function.handler',
          name: 'new-service-dev-func0',
          roleArn: 'some:aws:arn:xx0:*:*',
        },
      };

      awsCompileFunctions.compileFunctions();

      expect(awsCompileFunctions.serverless.service.provider.compiledCloudFormationTemplate
        .Resources.FuncLambdaFunction.Properties.Role
      ).to.deep.equal(awsCompileFunctions.serverless.service.functions.func.roleArn);
    });

    it('should add function declared roleArn and fill in with provider roleArn', () => {
      awsCompileFunctions.serverless.service.provider.name = 'aws';
      awsCompileFunctions.serverless.service.provider.roleArn = 'some:aws:arn:xxx:*:*';
      awsCompileFunctions.serverless.service.functions = {
        func0: {
          handler: 'func.function.handler',
          name: 'new-service-dev-func0',
          // roleArn: 'some:aws:arn:xx0:*:*', // obtain from provider
        },
        func1: {
          handler: 'func.function.handler',
          name: 'new-service-dev-func1',
          roleArn: 'some:aws:arn:xx1:*:*',
        },
      };

      awsCompileFunctions.compileFunctions();

      expect(awsCompileFunctions.serverless.service.provider.compiledCloudFormationTemplate
        .Resources.Func0LambdaFunction.Properties.Role
      ).to.deep.equal(awsCompileFunctions.serverless.service.provider.roleArn);
      expect(awsCompileFunctions.serverless.service.provider.compiledCloudFormationTemplate
        .Resources.Func1LambdaFunction.Properties.Role
      ).to.deep.equal(awsCompileFunctions.serverless.service.functions.func1.roleArn);
    });

    it('should not add the default role and policy if provider has an roleArn', () => {
      awsCompileFunctions.serverless.service.provider.name = 'aws';
      awsCompileFunctions.serverless.service.provider.roleArn = 'some:aws:arn:xxx:*:*';

      awsCompileFunctions.compileFunctions();

      // eslint-disable-next-line no-unused-expressions
      expect(awsCompileFunctions.serverless.service.provider.compiledCloudFormationTemplate
        .Resources.IamPolicyLambdaExecution
      ).to.be.undefined;
      // eslint-disable-next-line no-unused-expressions
      expect(awsCompileFunctions.serverless.service.provider.compiledCloudFormationTemplate
        .Resources.IamRoleLambdaExecution
      ).to.be.undefined;
    });

    it('should not add the default role and policy if all functions have an roleArn', () => {
      awsCompileFunctions.serverless.service.provider.name = 'aws';
      awsCompileFunctions.serverless.service.functions = {
        func0: {
          handler: 'func.function.handler',
          name: 'new-service-dev-func0',
          roleArn: 'some:aws:arn:xx0:*:*',
        },
        func1: {
          handler: 'func.function.handler',
          name: 'new-service-dev-func1',
          roleArn: 'some:aws:arn:xx1:*:*',
        },
      };

      awsCompileFunctions.compileFunctions();

      // eslint-disable-next-line no-unused-expressions
      expect(awsCompileFunctions.serverless.service.provider.compiledCloudFormationTemplate
        .Resources.IamPolicyLambdaExecution
      ).to.be.undefined;
      // eslint-disable-next-line no-unused-expressions
      expect(awsCompileFunctions.serverless.service.provider.compiledCloudFormationTemplate
        .Resources.IamRoleLambdaExecution
      ).to.be.undefined;
    });

    it('should not add default role/policy if all functions can has roleArn', () => {
      awsCompileFunctions.serverless.service.provider.name = 'aws';
      awsCompileFunctions.serverless.service.provider.roleArn = 'some:aws:arn:xxx:*:*';
      awsCompileFunctions.serverless.service.functions = {
        func0: {
          handler: 'func.function.handler',
          name: 'new-service-dev-func0',
          // roleArn: 'some:aws:arn:xx0:*:*', // obtain from provider
        },
        func1: {
          handler: 'func.function.handler',
          name: 'new-service-dev-func1',
          roleArn: 'some:aws:arn:xx1:*:*',
        },
      };

      awsCompileFunctions.compileFunctions();

      // eslint-disable-next-line no-unused-expressions
      expect(awsCompileFunctions.serverless.service.provider.compiledCloudFormationTemplate
        .Resources.IamPolicyLambdaExecution
      ).to.be.undefined;
      // eslint-disable-next-line no-unused-expressions
      expect(awsCompileFunctions.serverless.service.provider.compiledCloudFormationTemplate
        .Resources.IamRoleLambdaExecution
      ).to.be.undefined;
    });

    it('should throw an error if the function handler is not present', () => {
      awsCompileFunctions.serverless.service.functions = {
        func: {
          name: 'new-service-dev-func',
        },
      };

      expect(() => awsCompileFunctions.compileFunctions()).to.throw(Error);
    });

    it('should create a simple function resource', () => {
      awsCompileFunctions.serverless.service.functions = {
        func: {
          handler: 'func.function.handler',
          name: 'new-service-dev-func',
        },
      };
      const compiledFunction = {
        Type: 'AWS::Lambda::Function',
        Properties: {
          Code: {
            S3Key: `${awsCompileFunctions.serverless.service.package.artifactDirectoryName}/${
              awsCompileFunctions.serverless.service.package.artifact}`,
            S3Bucket: { Ref: 'ServerlessDeploymentBucket' },
          },
          FunctionName: 'new-service-dev-func',
          Handler: 'func.function.handler',
          MemorySize: 1024,
          Role: { 'Fn::GetAtt': ['IamRoleLambdaExecution', 'Arn'] },
          Runtime: 'nodejs4.3',
          Timeout: 6,
        },
      };

      awsCompileFunctions.compileFunctions();

      expect(
        awsCompileFunctions.serverless.service.provider.compiledCloudFormationTemplate
          .Resources.FuncLambdaFunction
      ).to.deep.equal(compiledFunction);
    });

    it('should create a function resource with VPC config', () => {
      awsCompileFunctions.serverless.service.functions = {
        func: {
          handler: 'func.function.handler',
          name: 'new-service-dev-func',
          vpc: {
            securityGroupIds: ['xxx'],
            subnetIds: ['xxx'],
          },
        },
      };
      const compliedFunction = {
        Type: 'AWS::Lambda::Function',
        Properties: {
          Code: {
            S3Key: `${awsCompileFunctions.serverless.service.package.artifactDirectoryName}/${
              awsCompileFunctions.serverless.service.package.artifact}`,
            S3Bucket: { Ref: 'ServerlessDeploymentBucket' },
          },
          FunctionName: 'new-service-dev-func',
          Handler: 'func.function.handler',
          MemorySize: 1024,
          Role: { 'Fn::GetAtt': ['IamRoleLambdaExecution', 'Arn'] },
          Runtime: 'nodejs4.3',
          Timeout: 6,
          VpcConfig: {
            SecurityGroupIds: ['xxx'],
            SubnetIds: ['xxx'],
          },
        },
      };

      awsCompileFunctions.compileFunctions();

      expect(
        awsCompileFunctions.serverless.service.provider.compiledCloudFormationTemplate
          .Resources.FuncLambdaFunction
      ).to.deep.equal(compliedFunction);

      awsCompileFunctions.serverless.service.functions = {
        func: {
          handler: 'func.function.handler',
        },
      };
    });

    it('should consider function based config when creating a function resource', () => {
      awsCompileFunctions.serverless.service.functions = {
        func: {
          name: 'customized-func-function',
          handler: 'func.function.handler',
          memorySize: 128,
          timeout: 10,
        },
      };
      const compliedFunction = {
        Type: 'AWS::Lambda::Function',
        Properties: {
          Code: {
            S3Key: `${awsCompileFunctions.serverless.service.package.artifactDirectoryName}/${
              awsCompileFunctions.serverless.service.package.artifact}`,
            S3Bucket: { Ref: 'ServerlessDeploymentBucket' },
          },
          FunctionName: 'customized-func-function',
          Handler: 'func.function.handler',
          MemorySize: 128,
          Role: { 'Fn::GetAtt': ['IamRoleLambdaExecution', 'Arn'] },
          Runtime: 'nodejs4.3',
          Timeout: 10,
        },
      };

      awsCompileFunctions.compileFunctions();

      expect(
        awsCompileFunctions.serverless.service.provider.compiledCloudFormationTemplate
          .Resources.FuncLambdaFunction
      ).to.deep.equal(compliedFunction);
    });

    it('should default to the nodejs4.3 runtime when no provider runtime is given', () => {
      awsCompileFunctions.serverless.service.provider.runtime = null;
      awsCompileFunctions.serverless.service.functions = {
        func: {
          handler: 'func.function.handler',
          name: 'new-service-dev-func',
        },
      };
      const compiledFunction = {
        Type: 'AWS::Lambda::Function',
        Properties: {
          Code: {
            S3Key: `${awsCompileFunctions.serverless.service.package.artifactDirectoryName}/${
              awsCompileFunctions.serverless.service.package.artifact}`,
            S3Bucket: { Ref: 'ServerlessDeploymentBucket' },
          },
          FunctionName: 'new-service-dev-func',
          Handler: 'func.function.handler',
          MemorySize: 1024,
          Role: { 'Fn::GetAtt': ['IamRoleLambdaExecution', 'Arn'] },
          Runtime: 'nodejs4.3',
          Timeout: 6,
        },
      };

      awsCompileFunctions.compileFunctions();

      expect(
        awsCompileFunctions.serverless.service.provider.compiledCloudFormationTemplate
          .Resources.FuncLambdaFunction
      ).to.deep.equal(compiledFunction);
    });

    it('should consider the providers runtime and memorySize ' +
      'when creating a function resource', () => {
      awsCompileFunctions.serverless.service.provider.runtime = 'python2.7';
      awsCompileFunctions.serverless.service.provider.memorySize = 128;
      awsCompileFunctions.serverless.service.functions = {
        func: {
          handler: 'func.function.handler',
          name: 'new-service-dev-func',
        },
      };
      const compiledFunction = {
        Type: 'AWS::Lambda::Function',
        Properties: {
          Code: {
            S3Key: `${awsCompileFunctions.serverless.service.package.artifactDirectoryName}/${
              awsCompileFunctions.serverless.service.package.artifact}`,
            S3Bucket: { Ref: 'ServerlessDeploymentBucket' },
          },
          FunctionName: 'new-service-dev-func',
          Handler: 'func.function.handler',
          MemorySize: 128,
          Role: { 'Fn::GetAtt': ['IamRoleLambdaExecution', 'Arn'] },
          Runtime: 'python2.7',
          Timeout: 6,
        },
      };

      awsCompileFunctions.compileFunctions();

      expect(
        awsCompileFunctions.serverless.service.provider.compiledCloudFormationTemplate
          .Resources.FuncLambdaFunction
      ).to.deep.equal(compiledFunction);
    });

    it('should use a custom bucket if specified', () => {
      const bucketName = 'com.serverless.deploys';

      awsCompileFunctions.serverless.service.package.deploymentBucket = bucketName;
      awsCompileFunctions.serverless.service.provider.runtime = 'python2.7';
      awsCompileFunctions.serverless.service.provider.memorySize = 128;
      awsCompileFunctions.serverless.service.functions = {
        func: {
          handler: 'func.function.handler',
          name: 'new-service-dev-func',
        },
      };
      const compiledFunction = {
        Type: 'AWS::Lambda::Function',
        Properties: {
          Code: {
            S3Key: `${awsCompileFunctions.serverless.service.package.artifactDirectoryName}/${
              awsCompileFunctions.serverless.service.package.artifact}`,
            S3Bucket: bucketName,
          },
          FunctionName: 'new-service-dev-func',
          Handler: 'func.function.handler',
          MemorySize: 128,
          Role: { 'Fn::GetAtt': ['IamRoleLambdaExecution', 'Arn'] },
          Runtime: 'python2.7',
          Timeout: 6,
        },
      };
      const coreCloudFormationTemplate = awsCompileFunctions.serverless.utils.readFileSync(
        path.join(
          __dirname,
          '..',
          '..',
          '..',
          'lib',
          'core-cloudformation-template.json'
        )
      );
      awsCompileFunctions.serverless.service.provider
        .compiledCloudFormationTemplate = coreCloudFormationTemplate;

      awsCompileFunctions.compileFunctions();

      expect(
        awsCompileFunctions.serverless.service.provider.compiledCloudFormationTemplate
          .Resources.FuncLambdaFunction
      ).to.deep.equal(compiledFunction);
    });

    it('should include description if specified', () => {
      awsCompileFunctions.serverless.service.functions = {
        func: {
          handler: 'func.function.handler',
          description: 'Lambda function description',
        },
      };

      awsCompileFunctions.compileFunctions();

      expect(
        awsCompileFunctions.serverless.service.provider.compiledCloudFormationTemplate
          .Resources.FuncLambdaFunction.Properties.Description
      ).to.equal('Lambda function description');
    });

    it('should create corresponding function output objects', () => {
      awsCompileFunctions.serverless.service.functions = {
        func: {
          handler: 'func.function.handler',
        },
        anotherFunc: {
          handler: 'anotherFunc.function.handler',
        },
      };

      const expectedOutputs = {
        FuncLambdaFunctionArn: {
          Description: 'Lambda function info',
          Value: { 'Fn::GetAtt': ['FuncLambdaFunction', 'Arn'] },
        },
        AnotherFuncLambdaFunctionArn: {
          Description: 'Lambda function info',
          Value: { 'Fn::GetAtt': ['AnotherFuncLambdaFunction', 'Arn'] },
        },
      };

      awsCompileFunctions.compileFunctions();

      expect(
        awsCompileFunctions.serverless.service.provider.compiledCloudFormationTemplate
          .Outputs
      ).to.deep.equal(
        expectedOutputs
      );
    });
  });
});<|MERGE_RESOLUTION|>--- conflicted
+++ resolved
@@ -80,102 +80,6 @@
         .to.deep.equal(`${s3Folder}/${s3FileName}`);
     });
 
-<<<<<<< HEAD
-    it('should merge the IamRoleLambdaExecution template into the CloudFormation template', () => {
-      const IamRoleLambdaExecutionTemplate = awsCompileFunctions.serverless.utils.readFileSync(
-        path.join(
-          __dirname,
-          '..',
-          'iam-role-lambda-execution-template.json'
-        )
-      );
-
-      awsCompileFunctions.compileFunctions();
-
-      expect(awsCompileFunctions.serverless.service.provider.compiledCloudFormationTemplate
-        .Resources.IamRoleLambdaExecution
-      ).to.deep.equal(IamRoleLambdaExecutionTemplate.IamRoleLambdaExecution);
-    });
-
-    it('should merge IamPolicyLambdaExecution template into the CloudFormation template', () => {
-      awsCompileFunctions.compileFunctions();
-
-      // we check for the type here because a deep equality check will error out due to
-      // the updates which are made after the merge (they are tested in a separate test)
-      expect(awsCompileFunctions.serverless.service.provider.compiledCloudFormationTemplate
-        .Resources.IamPolicyLambdaExecution.Type
-      ).to.deep.equal('AWS::IAM::Policy');
-    });
-
-    it('should update the necessary variables for the IamPolicyLambdaExecution', () => {
-      awsCompileFunctions.compileFunctions();
-
-      expect(awsCompileFunctions.serverless.service.provider.compiledCloudFormationTemplate
-        .Resources
-        .IamPolicyLambdaExecution
-        .Properties
-        .PolicyName
-      ).to.equal(
-        `${
-          awsCompileFunctions.options.stage
-        }-${
-          awsCompileFunctions.serverless.service.service
-        }-lambda`
-      );
-
-      expect(awsCompileFunctions.serverless.service.provider.compiledCloudFormationTemplate
-        .Resources
-        .IamPolicyLambdaExecution
-        .Properties
-        .PolicyDocument
-        .Statement[0]
-        .Resource
-      ).to.equal(`arn:aws:logs:${awsCompileFunctions.options.region}:*:*`);
-    });
-
-    it('should add custom IAM policy statements', () => {
-      awsCompileFunctions.serverless.service.provider.name = 'aws';
-      awsCompileFunctions.serverless.service.provider.iamRoleStatements = [
-        {
-          Effect: 'Allow',
-          Action: [
-            'something:SomethingElse',
-          ],
-          Resource: 'some:aws:arn:xxx:*:*',
-        },
-      ];
-
-      awsCompileFunctions.compileFunctions();
-
-      expect(awsCompileFunctions.serverless.service.provider.compiledCloudFormationTemplate
-        .Resources.IamPolicyLambdaExecution.Properties.PolicyDocument.Statement[1]
-      ).to.deep.equal(awsCompileFunctions.serverless.service.provider.iamRoleStatements[0]);
-    });
-
-    it('should generate roleArn from role', () => {
-=======
-    it('should add iamRoleARN', () => {
->>>>>>> 7cef2e38
-      awsCompileFunctions.serverless.service.provider.name = 'aws';
-      awsCompileFunctions.serverless.service.provider.role = 'myRoleLogicalId';
-      awsCompileFunctions.serverless.service.functions = {
-        func: {
-          handler: 'func.function.handler',
-          name: 'new-service-dev-func',
-        },
-      };
-
-      awsCompileFunctions.compileFunctions();
-
-      expect(
-        awsCompileFunctions.serverless.service.functions.func.roleArn
-      ).to.eql({ 'Fn::GetAtt': [awsCompileFunctions.serverless.service.provider.role, 'Arn'] });
-
-      expect(awsCompileFunctions.serverless.service.provider.compiledCloudFormationTemplate
-        .Resources.FuncLambdaFunction.Properties.Role
-      ).to.eql({ 'Fn::GetAtt': [awsCompileFunctions.serverless.service.provider.role, 'Arn'] });
-    });
-
     it('should add roleArn', () => {
       awsCompileFunctions.serverless.service.provider.name = 'aws';
       awsCompileFunctions.serverless.service.provider.roleArn = 'some:aws:arn:xxx:*:*';
@@ -191,193 +95,6 @@
       expect(awsCompileFunctions.serverless.service.provider.compiledCloudFormationTemplate
         .Resources.FuncLambdaFunction.Properties.Role
       ).to.deep.equal(awsCompileFunctions.serverless.service.provider.roleArn);
-    });
-
-    it('should generate roleArn from function declared role', () => {
-      awsCompileFunctions.serverless.service.provider.name = 'aws';
-      awsCompileFunctions.serverless.service.functions = {
-        func: {
-          handler: 'func.function.handler',
-          name: 'new-service-dev-func',
-          role: 'myRoleLogicalId',
-        },
-      };
-
-      awsCompileFunctions.compileFunctions();
-
-      expect(
-        awsCompileFunctions.serverless.service.functions.func.roleArn
-      ).to.eql({ 'Fn::GetAtt': [
-        awsCompileFunctions.serverless.service.functions.func.role, 'Arn'] });
-
-      expect(awsCompileFunctions.serverless.service.provider.compiledCloudFormationTemplate
-        .Resources.FuncLambdaFunction.Properties.Role
-      ).to.eql({ 'Fn::GetAtt': [
-        awsCompileFunctions.serverless.service.functions.func.role, 'Arn'] });
-    });
-
-    it('should prefer function declared role over provider declared role', () => {
-      awsCompileFunctions.serverless.service.provider.name = 'aws';
-      awsCompileFunctions.serverless.service.provider.roleArn = 'some:aws:arn:xxx:*:*';
-      awsCompileFunctions.serverless.service.functions = {
-        func: {
-          handler: 'func.function.handler',
-          name: 'new-service-dev-func',
-          role: 'myRoleLogicalId',
-        },
-      };
-
-      awsCompileFunctions.compileFunctions();
-
-      expect(
-        awsCompileFunctions.serverless.service.functions.func.roleArn
-      ).to.eql({ 'Fn::GetAtt': [
-        awsCompileFunctions.serverless.service.functions.func.role, 'Arn'] });
-
-      expect(awsCompileFunctions.serverless.service.provider.compiledCloudFormationTemplate
-        .Resources.FuncLambdaFunction.Properties.Role
-      ).to.eql({ 'Fn::GetAtt': [
-        awsCompileFunctions.serverless.service.functions.func.role, 'Arn'] });
-    });
-
-    it('should add function declared roleArn', () => {
-      awsCompileFunctions.serverless.service.provider.name = 'aws';
-      awsCompileFunctions.serverless.service.functions = {
-        func0: {
-          handler: 'func.function.handler',
-          name: 'new-service-dev-func0',
-          roleArn: 'some:aws:arn:xx0:*:*',
-        },
-        func1: {
-          handler: 'func.function.handler',
-          name: 'new-service-dev-func1',
-          roleArn: 'some:aws:arn:xx1:*:*',
-        },
-      };
-
-      awsCompileFunctions.compileFunctions();
-
-      expect(awsCompileFunctions.serverless.service.provider.compiledCloudFormationTemplate
-        .Resources.Func0LambdaFunction.Properties.Role
-      ).to.deep.equal(awsCompileFunctions.serverless.service.functions.func0.roleArn);
-      expect(awsCompileFunctions.serverless.service.provider.compiledCloudFormationTemplate
-        .Resources.Func1LambdaFunction.Properties.Role
-      ).to.deep.equal(awsCompileFunctions.serverless.service.functions.func1.roleArn);
-    });
-
-    it('should prefer function declared roleArn over provider declared roleArn', () => {
-      awsCompileFunctions.serverless.service.provider.name = 'aws';
-      awsCompileFunctions.serverless.service.provider.roleArn = 'some:aws:arn:xxx:*:*';
-      awsCompileFunctions.serverless.service.functions = {
-        func: {
-          handler: 'func.function.handler',
-          name: 'new-service-dev-func0',
-          roleArn: 'some:aws:arn:xx0:*:*',
-        },
-      };
-
-      awsCompileFunctions.compileFunctions();
-
-      expect(awsCompileFunctions.serverless.service.provider.compiledCloudFormationTemplate
-        .Resources.FuncLambdaFunction.Properties.Role
-      ).to.deep.equal(awsCompileFunctions.serverless.service.functions.func.roleArn);
-    });
-
-    it('should add function declared roleArn and fill in with provider roleArn', () => {
-      awsCompileFunctions.serverless.service.provider.name = 'aws';
-      awsCompileFunctions.serverless.service.provider.roleArn = 'some:aws:arn:xxx:*:*';
-      awsCompileFunctions.serverless.service.functions = {
-        func0: {
-          handler: 'func.function.handler',
-          name: 'new-service-dev-func0',
-          // roleArn: 'some:aws:arn:xx0:*:*', // obtain from provider
-        },
-        func1: {
-          handler: 'func.function.handler',
-          name: 'new-service-dev-func1',
-          roleArn: 'some:aws:arn:xx1:*:*',
-        },
-      };
-
-      awsCompileFunctions.compileFunctions();
-
-      expect(awsCompileFunctions.serverless.service.provider.compiledCloudFormationTemplate
-        .Resources.Func0LambdaFunction.Properties.Role
-      ).to.deep.equal(awsCompileFunctions.serverless.service.provider.roleArn);
-      expect(awsCompileFunctions.serverless.service.provider.compiledCloudFormationTemplate
-        .Resources.Func1LambdaFunction.Properties.Role
-      ).to.deep.equal(awsCompileFunctions.serverless.service.functions.func1.roleArn);
-    });
-
-    it('should not add the default role and policy if provider has an roleArn', () => {
-      awsCompileFunctions.serverless.service.provider.name = 'aws';
-      awsCompileFunctions.serverless.service.provider.roleArn = 'some:aws:arn:xxx:*:*';
-
-      awsCompileFunctions.compileFunctions();
-
-      // eslint-disable-next-line no-unused-expressions
-      expect(awsCompileFunctions.serverless.service.provider.compiledCloudFormationTemplate
-        .Resources.IamPolicyLambdaExecution
-      ).to.be.undefined;
-      // eslint-disable-next-line no-unused-expressions
-      expect(awsCompileFunctions.serverless.service.provider.compiledCloudFormationTemplate
-        .Resources.IamRoleLambdaExecution
-      ).to.be.undefined;
-    });
-
-    it('should not add the default role and policy if all functions have an roleArn', () => {
-      awsCompileFunctions.serverless.service.provider.name = 'aws';
-      awsCompileFunctions.serverless.service.functions = {
-        func0: {
-          handler: 'func.function.handler',
-          name: 'new-service-dev-func0',
-          roleArn: 'some:aws:arn:xx0:*:*',
-        },
-        func1: {
-          handler: 'func.function.handler',
-          name: 'new-service-dev-func1',
-          roleArn: 'some:aws:arn:xx1:*:*',
-        },
-      };
-
-      awsCompileFunctions.compileFunctions();
-
-      // eslint-disable-next-line no-unused-expressions
-      expect(awsCompileFunctions.serverless.service.provider.compiledCloudFormationTemplate
-        .Resources.IamPolicyLambdaExecution
-      ).to.be.undefined;
-      // eslint-disable-next-line no-unused-expressions
-      expect(awsCompileFunctions.serverless.service.provider.compiledCloudFormationTemplate
-        .Resources.IamRoleLambdaExecution
-      ).to.be.undefined;
-    });
-
-    it('should not add default role/policy if all functions can has roleArn', () => {
-      awsCompileFunctions.serverless.service.provider.name = 'aws';
-      awsCompileFunctions.serverless.service.provider.roleArn = 'some:aws:arn:xxx:*:*';
-      awsCompileFunctions.serverless.service.functions = {
-        func0: {
-          handler: 'func.function.handler',
-          name: 'new-service-dev-func0',
-          // roleArn: 'some:aws:arn:xx0:*:*', // obtain from provider
-        },
-        func1: {
-          handler: 'func.function.handler',
-          name: 'new-service-dev-func1',
-          roleArn: 'some:aws:arn:xx1:*:*',
-        },
-      };
-
-      awsCompileFunctions.compileFunctions();
-
-      // eslint-disable-next-line no-unused-expressions
-      expect(awsCompileFunctions.serverless.service.provider.compiledCloudFormationTemplate
-        .Resources.IamPolicyLambdaExecution
-      ).to.be.undefined;
-      // eslint-disable-next-line no-unused-expressions
-      expect(awsCompileFunctions.serverless.service.provider.compiledCloudFormationTemplate
-        .Resources.IamRoleLambdaExecution
-      ).to.be.undefined;
     });
 
     it('should throw an error if the function handler is not present', () => {
