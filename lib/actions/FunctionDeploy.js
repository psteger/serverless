--- conflicted
+++ resolved
@@ -316,12 +316,7 @@
               if (!_this.failed)         _this.failed = {};
               if (!_this.failed[region]) _this.failed[region] = [];
               _this.failed[region].push({
-<<<<<<< HEAD
-                function:   func ? func.name : null,
-                sPath:      func ? func._config.sPath : null,
-=======
                 functionName:   func.name,
->>>>>>> a49d20f0
                 message:    e.message,
                 stack:      e.stack
               });
